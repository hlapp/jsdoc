/*global env: true */
/**
    @module jsdoc/src/scanner
    @requires module:fs
    
    @author Michael Mathews <micmath@gmail.com>
    @license Apache License 2.0 - See file 'LICENSE.md' in this project.
 */


var fs = require('jsdoc/fs');
var path = require('jsdoc/path');

/**
    @constructor
    @mixes module:events
 */
exports.Scanner = function() {};
exports.Scanner.prototype = Object.create( require('events').EventEmitter.prototype );

/**
    Recursively searches the given searchPaths for js files.
    @param {Array.<string>} searchPaths
    @param {number} [depth=1]
    @fires sourceFileFound
 */
exports.Scanner.prototype.scan = function(searchPaths, depth, filter) {
<<<<<<< HEAD
    var isFile;

    var filePaths = [];
    var self = this;
=======
    var pwd = process.env.PWD,
        filePaths = [],
        self = this;
>>>>>>> a8c91009

    searchPaths = searchPaths || [];
    depth = depth || 1;

    searchPaths.forEach(function($) {
<<<<<<< HEAD
        var filepath = path.resolve( process.env.PWD, decodeURIComponent($) );

        try {
            isFile = fs.statSync(filepath).isFile();
        }
        catch(e) {
            isFile = false;
        }

        if (isFile) {
            filePaths.push(filepath);
        }
        else {
            filePaths = filePaths.concat( fs.ls(filepath, depth) );
=======
        var filepath = decodeURIComponent($);
        if ( fs.statSync(filepath).isFile() ) {
            filePaths.push( path.resolve(pwd, filepath) );
        }
        else {
            filePaths = filePaths.concat( fs.ls(filepath, depth).map(function(item) {
                return path.resolve(pwd, item);
            }) );
>>>>>>> a8c91009
        }
    });
    
    filePaths = filePaths.filter(function($) {
        return filter.isIncluded($);
    });
    
    filePaths = filePaths.filter(function($) {
        var e = { fileName: $ };
        self.emit('sourceFileFound', e);
        
        return !e.defaultPrevented;
    });

    return filePaths;
};<|MERGE_RESOLUTION|>--- conflicted
+++ resolved
@@ -1,4 +1,3 @@
-/*global env: true */
 /**
     @module jsdoc/src/scanner
     @requires module:fs
@@ -25,23 +24,17 @@
     @fires sourceFileFound
  */
 exports.Scanner.prototype.scan = function(searchPaths, depth, filter) {
-<<<<<<< HEAD
     var isFile;
 
     var filePaths = [];
+    var pwd = process.env.PWD;
     var self = this;
-=======
-    var pwd = process.env.PWD,
-        filePaths = [],
-        self = this;
->>>>>>> a8c91009
 
     searchPaths = searchPaths || [];
     depth = depth || 1;
 
     searchPaths.forEach(function($) {
-<<<<<<< HEAD
-        var filepath = path.resolve( process.env.PWD, decodeURIComponent($) );
+        var filepath = path.resolve( pwd, decodeURIComponent($) );
 
         try {
             isFile = fs.statSync(filepath).isFile();
@@ -55,16 +48,6 @@
         }
         else {
             filePaths = filePaths.concat( fs.ls(filepath, depth) );
-=======
-        var filepath = decodeURIComponent($);
-        if ( fs.statSync(filepath).isFile() ) {
-            filePaths.push( path.resolve(pwd, filepath) );
-        }
-        else {
-            filePaths = filePaths.concat( fs.ls(filepath, depth).map(function(item) {
-                return path.resolve(pwd, item);
-            }) );
->>>>>>> a8c91009
         }
     });
     
