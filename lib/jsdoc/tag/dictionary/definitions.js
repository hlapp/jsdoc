/*global app: true, env: true */
/**
    Define tags that are known in JSDoc.
    @module jsdoc/tag/dictionary/definitions

    @author Michael Mathews <micmath@gmail.com>
    @license Apache License 2.0 - See file 'LICENSE.md' in this project.
 */

var path = require('jsdoc/path');
<<<<<<< HEAD
var Syntax = require('jsdoc/src/syntax').Syntax;
=======

function filepathMinusPrefix(filepath) {
    var sourceFiles = env.sourceFiles || [];
    var commonPrefix = path.commonPrefix( sourceFiles.concat(env.opts._ || []) );
    var result = (filepath + '/').replace(commonPrefix, '');

    if (result.length > 0 && result[result.length - 1] !== '/') {
        result += '/';
    }

    return result;
}
>>>>>>> 752e871f

/** @private */
function setDocletKindToTitle(doclet, tag) {
    doclet.addTag( 'kind', tag.title );
}

function setDocletScopeToTitle(doclet, tag) {
    doclet.addTag( 'scope', tag.title );
}

function setDocletNameToValue(doclet, tag) {
    if (tag.value && tag.value.description) { // as in a long tag
        doclet.addTag( 'name', tag.value.description);
    }
    else if (tag.text) { // or a short tag
        doclet.addTag('name', tag.text);
    }
}

function setDocletDescriptionToValue(doclet, tag) {
    if (tag.value) {
        doclet.addTag( 'description', tag.value );
    }
}

function setNameToFile(doclet, tag) {
    var name;

    if (doclet.meta.filename) {
        name = filepathMinusPrefix(doclet.meta.path) + doclet.meta.filename;
        doclet.addTag('name', name);
    }
}

function setDocletMemberof(doclet, tag) {
    if (tag.value && tag.value !== '<global>') {
        doclet.setMemberof(tag.value);
    }
}

function applyNamespace(docletOrNs, tag) {
    if (typeof docletOrNs === 'string') { // ns
        tag.value = app.jsdoc.name.applyNamespace(tag.value, docletOrNs);
    }
    else { // doclet
        if (!docletOrNs.name) {
            return; // error?
        }
        
        //doclet.displayname = doclet.name;
        docletOrNs.longname = app.jsdoc.name.applyNamespace(docletOrNs.name, tag.title);
    }
}

function setDocletNameToFilename(doclet, tag) {
    var name = '';

    if (doclet.meta.path) {
        name = filepathMinusPrefix(doclet.meta.path);
    }
    name += doclet.meta.filename.replace(/\.js$/i, '');

    doclet.name = name;
}

function parseBorrows(doclet, tag) {
    var m = /^(\S+)(?:\s+as\s+(\S+))?$/.exec(tag.text);
    if (m) {
        if (m[1] && m[2]) {
            return { target: m[1], source: m[2] };
        }
        else if (m[1]) {
            return { target: m[1] };
        }
    } else {
        return {};
    }
}

function firstWordOf(string) {
    var m = /^(\S+)/.exec(string);
    if (m) { return m[1]; }
    else { return ''; }
}

/** Populate the given dictionary with all known JSDoc tag definitions.
    @param {module:jsdoc/tag/dictionary} dictionary
*/
exports.defineTags = function(dictionary) {
    
    dictionary.defineTag('abstract', {
        mustNotHaveValue: true,
        onTagged: function(doclet, tag) {
            // since "abstract" is reserved word in JavaScript let's use "virtual" in code
            doclet.virtual = true;
        }
    })
    .synonym('virtual');
    
    dictionary.defineTag('access', {
        mustHaveValue: true,
        onTagged: function(doclet, tag) {
            // only valid values are private and protected, public is default
            if ( /^(private|protected)$/i.test(tag.value) ) {
                doclet.access = tag.value.toLowerCase();
            }
            else {
                delete doclet.access;
            }
        }
    });
    
    dictionary.defineTag('alias', {
        mustHaveValue: true,
        onTagged: function(doclet, tag) {
            doclet.alias = tag.value;
        }
    });
    
    dictionary.defineTag('author', {
        mustHaveValue: true,
        onTagged: function(doclet, tag) {
            if (!doclet.author) { doclet.author = []; }
            doclet.author.push(tag.value);
        }
    });
    
    // I add on to that
    dictionary.defineTag('augments', {
        mustHaveValue: true,
        // Allow augments value to be specified as a normal type, e.g. {Type}
        onTagText: function(text) {
            var type = require('jsdoc/tag/type'),
                tagType = type.parse(text, false, true);
            return tagType.typeExpression || text;
        },
        onTagged: function(doclet, tag) {
            doclet.augment( firstWordOf(tag.value) );
        }
    })
    .synonym('extends');
    
    // that adds on to me
    dictionary.defineTag('borrows', {
        mustHaveValue: true,
        onTagged: function(doclet, tag) {
            var borrows = parseBorrows(doclet, tag);
            doclet.borrow(borrows.target, borrows.source);
        }
    });
    
    // that adds all of it's members to me
    dictionary.defineTag('mixes', {
        mustHaveValue: true,
        onTagged: function(doclet, tag) {
            var source = firstWordOf(tag.value);
            doclet.mix(source);
        }
    });
    
    dictionary.defineTag('class', {
        onTagged: function(doclet, tag) {
            doclet.addTag('kind', 'class');
            
            // handle special case where both @class and @constructor tags exist in same doclet
            if (tag.originalTitle === 'class') {
                var looksLikeDesc = (tag.value || '').match(/\S+\s+\S+/); // multiple words after @class?
                if ( looksLikeDesc || /@construct(s|or)\b/i.test(doclet.comment) ) {
                    doclet.classdesc = tag.value; // treat the @class tag as a @classdesc tag instead
                    return;
                }
            }
            
            setDocletNameToValue(doclet, tag);
        }
    })
    .synonym('constructor');
    
    dictionary.defineTag('classdesc', {
        onTagged: function(doclet, tag) {
            doclet.classdesc = tag.value;
        }
    });
    
    dictionary.defineTag('constant', {
        canHaveType: true,
        onTagged: function(doclet, tag) {
            setDocletKindToTitle(doclet, tag);
            setDocletNameToValue(doclet, tag);
            if (tag.value && tag.value.type) {
                doclet.type = tag.value.type;
            }
        }
    })
    .synonym('const');
    
    dictionary.defineTag('copyright', {
        mustHaveValue: true,
        onTagged: function(doclet, tag) {
            doclet.copyright = tag.value;
        }
    });
    
    dictionary.defineTag('constructs', {
        onTagged: function(doclet, tag) {
            var ownerClassName;
            if (!tag.value) {
                ownerClassName = '{@thisClass}'; // this can be resolved later in the handlers
            }
            else {
                ownerClassName = firstWordOf(tag.value);
            }
            doclet.addTag('alias', ownerClassName);
            doclet.addTag('kind', 'class');
        }
    });

    dictionary.defineTag('default', {
        onTagged: function(doclet, tag) {
            var type;
            var value;

            if (tag.value) {
                doclet.defaultvalue = tag.value;
            }
            else if (doclet.meta && doclet.meta.code && doclet.meta.code.value) {
                type = doclet.meta.code.type;
                value = doclet.meta.code.value;

                if (type === Syntax.Literal) {
                    doclet.defaultvalue = String(value);
                }
                // TODO: reenable the changes for https://github.com/jsdoc3/jsdoc/pull/419
                /*
                else if (doclet.meta.code.type === 'OBJECTLIT') {
                    doclet.defaultvalue = String(doclet.meta.code.node.toSource());
                    doclet.defaultvaluetype = 'object';
                }
                */
            }
        }
    })
    .synonym('defaultvalue');
    
    dictionary.defineTag('deprecated', {
        // value is optional
        onTagged: function(doclet, tag) {
            doclet.deprecated = tag.value || true;
        }
    });
    
    dictionary.defineTag('description', {
        mustHaveValue: true
    })
    .synonym('desc');
    
    dictionary.defineTag('enum', {
        canHaveType: true,
        onTagged: function(doclet, tag) {
            doclet.kind = 'member';
            doclet.isEnum = true;
            if (tag.value && tag.value.type) { doclet.type = tag.value.type; }
        }
    });
    
    dictionary.defineTag('event', {
        isNamespace: true,
        onTagged: function(doclet, tag) {
            setDocletKindToTitle(doclet, tag);
            setDocletNameToValue(doclet, tag);
        }
    });
    
    dictionary.defineTag('example', {
        keepsWhitespace: true,
        mustHaveValue: true,
        onTagged: function(doclet, tag) {
            if (!doclet.examples) { doclet.examples = []; }
            doclet.examples.push(tag.value);
        }
    });
    
    dictionary.defineTag('exception', {
        mustHaveValue: true,
        canHaveType: true,
        onTagged: function(doclet, tag) {
            if (!doclet.exceptions) { doclet.exceptions = []; }
            doclet.exceptions.push(tag.value);
            if (tag.value && tag.value.type) {
                doclet.type = tag.value.type;
            }
        }
    })
    .synonym('throws');
    
    dictionary.defineTag('external', {
        canHaveType: true,
        isNamespace: true,
        onTagged: function(doclet, tag) {
            setDocletKindToTitle(doclet, tag);
            setDocletNameToValue(doclet, tag);
            if (tag.value && tag.value.type) {
                doclet.type = tag.value.type;
            }
        }
    })
    .synonym('host');
    
    dictionary.defineTag('exports', {
        mustHaveValue: true,
        onTagged: function(doclet, tag) {
            var modName = firstWordOf(tag.value);
            
            doclet.addTag('alias', modName);
            doclet.addTag('kind', 'module');
         }
    });
    
    dictionary.defineTag('file', {
        onTagged: function(doclet, tag) {
            setNameToFile(doclet, tag);
            setDocletKindToTitle(doclet, tag);
            setDocletDescriptionToValue(doclet, tag);
            
            doclet.preserveName = true;
        }
    })
    .synonym('fileoverview')
    .synonym('overview');
    
    dictionary.defineTag('fires', {
        mustHaveValue: true,
        onTagged: function(doclet, tag) {
            if (!doclet.fires) { doclet.fires = []; }
            applyNamespace('event', tag);
            doclet.fires.push(tag.value);
        }
    })
    .synonym('emits');
    
    dictionary.defineTag('function', {
        onTagged: function(doclet, tag) {
            setDocletKindToTitle(doclet, tag);
            setDocletNameToValue(doclet, tag);
        }
    })
    .synonym('func')
    .synonym('method');
    
    dictionary.defineTag('global', {
        mustNotHaveValue: true,
        onTagged: function(doclet, tag) {
            doclet.scope = 'global';
            delete doclet.memberof;
        }
    });
    
    dictionary.defineTag('ignore', {
        mustNotHaveValue: true,
        onTagged: function(doclet, tag) {
            doclet.ignore = true;
        }
    });
    
    dictionary.defineTag('inner', {
        onTagged: function(doclet, tag) {
            setDocletScopeToTitle(doclet, tag);
         }
    });
    
    dictionary.defineTag('instance', {
        onTagged: function(doclet, tag) {
            setDocletScopeToTitle(doclet, tag);
        }
    });
    
    dictionary.defineTag('kind', {
        mustHaveValue: true
    });
    
    dictionary.defineTag('lends', {
        onTagged: function(doclet, tag) {
            var GLOBAL_LONGNAME = require('jsdoc/doclet').GLOBAL_LONGNAME;

            doclet.alias = tag.value || GLOBAL_LONGNAME;
            doclet.addTag('undocumented');
        }
    });
    
    dictionary.defineTag('license', {
        mustHaveValue: true,
        onTagged: function(doclet, tag) {
            doclet.license = tag.value;
        }
    });

    dictionary.defineTag('listens', {
        mustHaveValue: true,
        onTagged: function (doclet, tag) {
            if (!doclet.listens) { doclet.listens = []; }
            applyNamespace('event', tag);
            doclet.listens.push(tag.value);
            // TODO: verify that parameters match the event parameters?
        }
    });
    
    dictionary.defineTag('member', {
        canHaveType: true,
        onTagged: function(doclet, tag) {
            setDocletKindToTitle(doclet, tag);
            setDocletNameToValue(doclet, tag);
            if (tag.value && tag.value.type) {
                doclet.type = tag.value.type;
            }
        }
    })
    .synonym('var');
    
    dictionary.defineTag('memberof', {
        mustHaveValue: true,
        onTagged: function(doclet, tag) {
            var GLOBAL_LONGNAME = require('jsdoc/doclet').GLOBAL_LONGNAME;

            if (tag.originalTitle === 'memberof!') {
                doclet.forceMemberof = true;
                if (tag.value === GLOBAL_LONGNAME) {
                    doclet.addTag('global');
                    delete doclet.memberof;
                }
            }
            setDocletMemberof(doclet, tag);
         }
    })
    .synonym('memberof!');
    
    dictionary.defineTag('mixin', {
        onTagged: function(doclet, tag) {
            setDocletKindToTitle(doclet, tag);
            setDocletNameToValue(doclet, tag);
        }
    });
    
    dictionary.defineTag('module', {
        canHaveType: true,
        isNamespace: true,
        onTagged: function(doclet, tag) {
            setDocletKindToTitle(doclet, tag);
            setDocletNameToValue(doclet, tag);
            if (!doclet.name) {
                setDocletNameToFilename(doclet, tag);
            }
            if (tag.value && tag.value.type) {
                doclet.type = tag.value.type;
            }
         }
    });
    
    dictionary.defineTag('name', {
        mustHaveValue: true
    });
    
    dictionary.defineTag('namespace', {
        canHaveType: true,
        onTagged: function(doclet, tag) {
            setDocletKindToTitle(doclet, tag);
            setDocletNameToValue(doclet, tag);
            if (tag.value && tag.value.type) {
                doclet.type = tag.value.type;
            }
        }
    });
    
    dictionary.defineTag('param', {
        //mustHaveValue: true, // param name can be found in the source code if not provided
        canHaveType: true,
        canHaveName: true,
        onTagged: function(doclet, tag) {
            if (!doclet.params) { doclet.params = []; }
            doclet.params.push(tag.value||{});
        }
    })
    .synonym('argument')
    .synonym('arg');
    
    dictionary.defineTag('private', {
        mustNotHaveValue: true,
        onTagged: function(doclet, tag) {
            doclet.access = 'private';
        }
    });
    
    dictionary.defineTag('property', {
        mustHaveValue: true,
        canHaveType: true,
        canHaveName: true,
        onTagged: function(doclet, tag) {
            if (!doclet.properties) { doclet.properties = []; }
            doclet.properties.push(tag.value);
        }
    })
    .synonym('prop');
    
    dictionary.defineTag('protected', {
        mustNotHaveValue: true,
        onTagged: function(doclet, tag) {
            doclet.access = 'protected';
        }
    });
    
    dictionary.defineTag('public', {
        mustNotHaveValue: true,
        onTagged: function(doclet, tag) {
            delete doclet.access; // public is default
        }
    });
    
    // use this instead of old deprecated @final tag
    dictionary.defineTag('readonly', {
        mustNotHaveValue: true,
        onTagged: function(doclet, tag) {
            doclet.readonly = true;
        }
    });
    
    dictionary.defineTag('requires', {
        mustHaveValue: true,
        onTagged: function(doclet, tag) {
<<<<<<< HEAD
            var MODULE_PREFIX = require('jsdoc/name').MODULE_PREFIX;
            var modName = firstWordOf(tag.value);

            if (modName.indexOf(MODULE_PREFIX) !== 0) {
                modName = MODULE_PREFIX + modName;
            }
            
=======
            var requiresName;

            // inline link tags are passed through as-is so that `@requires {@link foo}` works 
            if ( require('jsdoc/tag/inline').isInlineTag(tag.value, 'link\\S*') ) {
                requiresName = tag.value;
            }
            // otherwise, assume it's a module
            else {
                requiresName = firstWordOf(tag.value);
                if (requiresName.indexOf('module:') !== 0) {
                    requiresName = 'module:' + requiresName;
                }
            }

>>>>>>> 752e871f
            if (!doclet.requires) { doclet.requires = []; }
            doclet.requires.push(requiresName);
        }
    });
    
    dictionary.defineTag('returns', {
        mustHaveValue: true,
        canHaveType: true,
        onTagged: function(doclet, tag) {
            if (!doclet.returns) { doclet.returns = []; }
            doclet.returns.push(tag.value);
        }
    })
    .synonym('return');
    
    dictionary.defineTag('see', {
        mustHaveValue: true,
        onTagged: function(doclet, tag) {
            if (!doclet.see) { doclet.see = []; }
            doclet.see.push(tag.value);
        }
    });
    
    dictionary.defineTag('since', {
        mustHaveValue: true,
        onTagged: function(doclet, tag) {
            doclet.since = tag.value;
        }
    });
    
    dictionary.defineTag('static', {
        onTagged: function(doclet, tag) {
            setDocletScopeToTitle(doclet, tag);
        }
    });
    
    dictionary.defineTag('summary', {
        mustHaveValue: true,
        onTagged: function(doclet, tag) {
            doclet.summary = tag.value;
        }
    });
    
    dictionary.defineTag('this', {
        mustHaveValue: true,
        onTagged: function(doclet, tag) {
            if (!doclet.see) { doclet.see = []; }
            doclet['this'] = firstWordOf(tag.value);
        }
    });
    
    dictionary.defineTag('todo', {
        mustHaveValue: true,
        onTagged: function(doclet, tag) {
            if (!doclet.todo) { doclet.todo = []; }
            doclet.todo.push(tag.value);
        }
    });
    
    dictionary.defineTag('tutorial', {
        mustHaveValue: true,
        onTagged: function(doclet, tag) {
            if (!doclet.tutorials) { doclet.tutorials = []; }
            doclet.tutorials.push(tag.value);
        }
    });
    
    dictionary.defineTag('type', {
        mustHaveValue: true,
        canHaveType: true,
        onTagText: function(text) {
            // remove line breaks so we can parse the type expression correctly
            text = text.replace(/[\n\r]/g, '');
            // any text must be formatted as a type, but for back compat braces are optional
            if ( !/^\{[\s\S]+\}$/.test(text) ) {
                text = '{' + text + '}';
            }
            return text;
        },
        onTagged: function(doclet, tag) {
            if (tag.value && tag.value.type) {
                doclet.type = tag.value.type;

                // for backwards compatibility, we allow @type for functions to imply return type
                if (doclet.kind === 'function') {
                    doclet.addTag('returns', tag.text);
                }
            }
        }
    });
    
    dictionary.defineTag('typedef', {
        canHaveType: true,
        canHaveName: true,
        onTagged: function(doclet, tag) {
            setDocletKindToTitle(doclet, tag);
            
            if (tag.value) {
                if (tag.value.name) {
                    doclet.addTag('name', tag.value.name);
                }

                // callbacks are always type {function}
                if (tag.originalTitle === 'callback') {
                    doclet.type = {
                        names: [
                            'function'
                        ]
                    };
                }
                else if (tag.value.type) {
                    doclet.type = tag.value.type;
                }
            }
        }
    })
    .synonym('callback');
    
    dictionary.defineTag('undocumented', {
        mustNotHaveValue: true,
        onTagged: function(doclet, tag) {
            doclet.undocumented = true;
            doclet.comment = '';
        }
    });
    
    dictionary.defineTag('variation', {
        mustHaveValue: true,
        onTagged: function(doclet, tag) {
            doclet.variation = tag.value;
        }
    });
    
    dictionary.defineTag('version', {
        mustHaveValue: true,
        onTagged: function(doclet, tag) {
            doclet.version = tag.value;
        }
    });
};<|MERGE_RESOLUTION|>--- conflicted
+++ resolved
@@ -8,9 +8,7 @@
  */
 
 var path = require('jsdoc/path');
-<<<<<<< HEAD
 var Syntax = require('jsdoc/src/syntax').Syntax;
-=======
 
 function filepathMinusPrefix(filepath) {
     var sourceFiles = env.sourceFiles || [];
@@ -23,7 +21,6 @@
 
     return result;
 }
->>>>>>> 752e871f
 
 /** @private */
 function setDocletKindToTitle(doclet, tag) {
@@ -551,16 +548,9 @@
     dictionary.defineTag('requires', {
         mustHaveValue: true,
         onTagged: function(doclet, tag) {
-<<<<<<< HEAD
+            var requiresName;
+
             var MODULE_PREFIX = require('jsdoc/name').MODULE_PREFIX;
-            var modName = firstWordOf(tag.value);
-
-            if (modName.indexOf(MODULE_PREFIX) !== 0) {
-                modName = MODULE_PREFIX + modName;
-            }
-            
-=======
-            var requiresName;
 
             // inline link tags are passed through as-is so that `@requires {@link foo}` works 
             if ( require('jsdoc/tag/inline').isInlineTag(tag.value, 'link\\S*') ) {
@@ -569,12 +559,11 @@
             // otherwise, assume it's a module
             else {
                 requiresName = firstWordOf(tag.value);
-                if (requiresName.indexOf('module:') !== 0) {
-                    requiresName = 'module:' + requiresName;
-                }
-            }
-
->>>>>>> 752e871f
+                if (requiresName.indexOf(MODULE_PREFIX) !== 0) {
+                    requiresName = MODULE_PREFIX + requiresName;
+                }
+            }
+
             if (!doclet.requires) { doclet.requires = []; }
             doclet.requires.push(requiresName);
         }
