--- conflicted
+++ resolved
@@ -6,17 +6,10 @@
             excludePattern: new RegExp("(^|\\/|\\\\)_")
         }),
         path = require('path'),
-<<<<<<< HEAD
-        sourceFiles = scanner.scan([path.join(env.dirname, 'test', 'fixtures', 'src')], 3, filter);
-
-    sourceFiles = sourceFiles.map(function($) {
-        return path.relative(env.dirname, $);
-=======
         sourceFiles = scanner.scan([path.join(process.env.PWD, 'test', 'fixtures', 'src')], 3, filter);
 
     sourceFiles = sourceFiles.map(function($) {
         return path.relative(process.env.PWD, $);
->>>>>>> a8c91009
     });
 
     it("should return the correct source files", function() {
