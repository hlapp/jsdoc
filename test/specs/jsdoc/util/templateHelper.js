--- conflicted
+++ resolved
@@ -1218,8 +1218,7 @@
                 },
                 url = helper.createLink(mockDoclet);
 
-<<<<<<< HEAD
-            expect(url).toBe('be9d9563a3.html#"*foo"');
+            expect(url).toEqual('_.html#"*foo"');
         });
     });
 
@@ -1241,9 +1240,6 @@
             var str = 'John Doe <dummy>',
                 out = helper.resolveAuthorLinks(str);
             expect(out).toBe(helper.htmlsafe(str));
-=======
-            expect(url).toEqual('_.html#"*foo"');
->>>>>>> dfe917a3
         });
     });
 });