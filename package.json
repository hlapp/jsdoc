--- conflicted
+++ resolved
@@ -13,30 +13,22 @@
     "url": "https://github.com/jsdoc3/jsdoc"
   },
   "dependencies": {
-<<<<<<< HEAD
-    "async": "~1.4.0",
-    "bluebird": "~2.9.34",
-    "catharsis": "~0.8.8",
-    "escape-string-regexp": "~1.0.3",
-    "espree": "~2.2.3",
-=======
     "async": "~1.5.2",
     "bluebird": "~3.3.4",
-    "catharsis": "~0.8.7",
+    "catharsis": "~0.8.8",
     "escape-string-regexp": "~1.0.5",
     "espree": "~2.2.5",
->>>>>>> 5ca4590a
+    "fs-extra": "~0.26.7",
     "js2xmlparser": "~1.0.0",
     "marked": "~0.3.5",
     "requizzle": "~0.2.1",
     "strip-json-comments": "~2.0.1",
     "taffydb": "https://github.com/hegemonic/taffydb/tarball/7d100bcee0e997ee4977e273cdce60bd8933050e",
-    "underscore": "~1.8.3",
-    "fs-extra": "~0.26.7"
+    "underscore": "~1.8.3"
   },
   "devDependencies": {
     "gulp": "~3.9.1",
-    "gulp-eslint": "~2.0.0",
+    "gulp-eslint": "~3.0.1",
     "gulp-json-editor": "~2.2.1",
     "istanbul": "~0.4.2",
     "tv4": "https://github.com/hegemonic/tv4/tarball/own-properties"
