{
	"name": "jsdoc",
	"version": "3.3.0-dev",
<<<<<<< HEAD
	"revision": "1383193186575",
=======
	"revision": "1383420177733",
>>>>>>> a8c91009
	"description": "An API documentation generator for JavaScript.",
	"keywords": [ "documentation", "javascript" ],
	"licenses": [
		{
			"type": "Apache 2.0",
			"url":  "http://www.apache.org/licenses/LICENSE-2.0"
		}
	],
	"repository": {
		"type": "git",
		"url":  "https://github.com/jsdoc3/jsdoc"
	},
	"dependencies": {
		"async": "0.1.22",
		"catharsis": "0.7.0",
		"crypto-browserify": "git+https://github.com/dominictarr/crypto-browserify.git#95c5d505",
		"esprima": "1.0.4",
		"js2xmlparser": "0.1.0",
		"jshint": "0.9.1",
		"marked": "0.2.8",
		"taffydb":  "git+https://github.com/hegemonic/taffydb.git",
		"underscore": "1.4.2",
		"wrench":   "1.3.9"
	},
	"engines": {
		"node": ">=0.10"
	},
	"scripts": {
		"postinstall": "node ./node/postinstall.js"
	},
	"bin": {
		"jsdoc": "./jsdoc.js"
	},
	"bugs": "https://github.com/jsdoc3/jsdoc/issues",
	"author": {
		"name":  "Michael Mathews",
		"email": "micmath@gmail.com"
	},
	"contributors": [
		{
			"url": "https://github.com/jsdoc3/jsdoc/graphs/contributors"
		}
	],
	"maintainers": {
		"name": "Jeff Williams",
		"email": "jeffrey.l.williams@gmail.com"
	}
}<|MERGE_RESOLUTION|>--- conflicted
+++ resolved
@@ -1,11 +1,7 @@
 {
 	"name": "jsdoc",
 	"version": "3.3.0-dev",
-<<<<<<< HEAD
 	"revision": "1383193186575",
-=======
-	"revision": "1383420177733",
->>>>>>> a8c91009
 	"description": "An API documentation generator for JavaScript.",
 	"keywords": [ "documentation", "javascript" ],
 	"licenses": [
